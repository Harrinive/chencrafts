--- conflicted
+++ resolved
@@ -43,10 +43,6 @@
     "IPython"
 ]
 requires-python = ">= 3.10"
-<<<<<<< HEAD
-
-=======
->>>>>>> c1c7351d
 
 [project.urls]
 Homepage = "https://github.com/Harrinive/chencrafts"
