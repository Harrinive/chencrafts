--- conflicted
+++ resolved
@@ -289,11 +289,7 @@
 
     bare_label_list = []
     prob_list = []
-<<<<<<< HEAD
-    for idx in range(len(largest_occupation_label)):
-=======
     for idx in range(evec_1.shape[0]):
->>>>>>> 0be92b74
         drs_label = int(largest_occupation_label[idx])
         bare_label = label_convert(drs_label, hilbertspace)
         prob = (np.abs(evec_1.full()[:, 0])**2)[drs_label]
